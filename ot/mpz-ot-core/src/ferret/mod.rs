--- conflicted
+++ resolved
@@ -1,6 +1,5 @@
 //! An implementation of the [`Ferret`](https://eprint.iacr.org/2020/924.pdf) protocol.
 
-<<<<<<< HEAD
 use mpz_core::lpn::LpnParameters;
 
 pub mod error;
@@ -8,10 +7,6 @@
 pub mod msgs;
 pub mod receiver;
 pub mod sender;
-=======
-pub mod cuckoo;
-pub mod mpcot;
->>>>>>> 0f1b4e5a
 pub mod spcot;
 pub mod cuckoo;
 
@@ -22,7 +17,6 @@
 pub const CUCKOO_HASH_NUM: usize = 3;
 
 /// Trial numbers in Cuckoo hash insertion.
-<<<<<<< HEAD
 pub const CUCKOO_TRIAL_NUM: usize = 100;
 
 /// LPN parameters with regular noise.
@@ -71,7 +65,7 @@
     fn ferret_test() {
         let mut prg = Prg::new();
         let delta = prg.random_block();
-        let mut ideal_cot = IdealCOT::init_with_delta(delta);
+        let mut ideal_cot = IdealCOT::new_with_delta(delta);
         let mut ideal_mpcot = IdealMpcot::init_with_delta(delta);
 
         let sender = FerretSender::new();
@@ -139,7 +133,4 @@
             },
         ));
     }
-}
-=======
-pub const CUCKOO_TRIAL_NUM: usize = 100;
->>>>>>> 0f1b4e5a
+}