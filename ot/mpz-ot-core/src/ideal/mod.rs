--- conflicted
+++ resolved
@@ -1,8 +1,6 @@
+//! Define ideal functionalities of OTs.
 //! Define ideal functionalities of OTs.
 
 pub mod ideal_cot;
-<<<<<<< HEAD
 pub mod ideal_mpcot;
-=======
->>>>>>> 0f1b4e5a
 pub mod ideal_spcot;